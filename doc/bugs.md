# Bugs found by Project Wycheproof
See [list of issues](issues.md) for details.

## Package OpenJDK

|           Summary                |            Credits         |         CVE       |       Upstream Acknowledgement          | Tests                                  |
|:---------------------------:     |:--------------------------:|:-----------------:|:--------------------------------------: |:---------------------------------------:
| Biased DSA, leaks signing key    | Daniel Bleichenbacher      |CVE-2016-0695      | Oracle Critical Patch Update April 2016 | DsaTest: testDsaBias, testBiasSha1WithDSA                    |
| GCM's timing attack, leaks auth key | Quan Nguyen                |CVE-2016-3426      | Oracle Critical Patch Update April 2016 | N/A                                    |
| GCM updateAAD                    | Quan nguyen                | N/A               | Oracle Critical Patch Update April 2016 | AesGcmTest: testLateUpdateAAD          |
| GCM wrapped around counter, leaks auth key      | Quan Nguyen                | N/A               | Oracle Critical Patch Update April 2016 | AesGcmTest: testWrappedAroundCounter    |
| DSA ArrayIndexOutOfBoundsException   | Daniel Bleichenbacher      | CVE-2016-5546     | Oracle Critical Patch Update Jan 2017   | DsaTest: testInvalidSignatures         |
|  RSA  OutOfMemoryError           | Daniel Bleichenbacher      | CVE-2016-5547     | Oracle Critical Patch Update Jan 2017   | RsaSignatureTest: testVectors          |
| DSA accepts modified signatures  | Daniel Bleichenbacher      | CVE-2016-5546     | Oracle Critical Patch Update Jan 2017   | DsaTest: testModifiedSignatures        |
| DSA Timing Attack                | Daniel Bleichenbacher      | CVE-2016-5548     | Oracle Critical Patch Update Jan 2017   | DsaTest: testTiming                    |
| ECDSA accepts modified signatures| Daniel Bleichenbacher      | CVE-2016-5546     | Oracle Critical Patch Update Jan 2017   | EcdsaTest: testModifiedSignatures      |
| ECDSA Timing Attack              | Daniel Bleichenbacher      | CVE-2016-5549     | Oracle Critical Patch Update Jan 2017   | EcdsaTest: testTiming                  |
| Biased ECDSA                     | Daniel Bleichenbacher      |                   |                                        | Ecdsa: testBias                        |

## Package Conscrypt

|           Summary                |            Credits         |         CVE       |       Upstream Acknowledgement          | Tests                                  |
|:---------------------------:     |:--------------------------:|:-----------------:|:--------------------------------------: |:---------------------------------------:
| ECDH Invalid Curve Attack        | Daniel Bleichenbacher      |  N/A              |                                         | EcdhTest: multiple tests               |
| GCM IV reuse                     | Daniel Bleichenbacher      |  N/A              |                                         | AesGcmTest: testIvReuse                |
| GCM weak default tag length      | Quan Nguyen                |  N/A              |                                         | AesGcmTest: testDefaultTagSizeIvParameterSpec                            |


## Package BouncyCastle v1.55 and older
|           Summary                |            Credits         |         CVE       |       Upstream Acknowledgement          | Tests                                  |
|:---------------------------:     |:--------------------------:|:-----------------:|:--------------------------------------: |:---------------------------------------:
| v1.55 ECDH upstream fix was incomplete | Daniel Bleichenbacher      |  N/A              |                                         | Ecdh: multiple tests                   |
| ECDHC Invalid curve attack       | Daniel Bleichenbacher      |  N/A              |                                         | EcdhTest: testModifiedPublic,testModifiedPublicSpec, testWrongOrder          |
| v1.55 PKCS #1 RSA is more vulnerable to CCA attack | Daniel Bleichenbacher      |  N/A              |                                         | RsaTest: testExceptions                |
| Dhies uses unsafe ECB mode       | Daniel Bleichenbacher      | CVE-2016-1000344  |                                         | DhiesTest                              |
| ECIES use unsafe ECB mode by default for "ECIESWithAES" or "ECIESwithDESede"       | Daniel Bleichenbacher      | CVE-2016-1000352  |                                         | EciesTest: testNotEcb, testDefaultEcies|
| 1.52 ECIESWithAES-CBC is vulnerable to padding oracle attack         | Daniel Bleichenbacher      | CVE-2016-1000345  |                                         | EciesTest: testExceptions              |
| GCM reuses IV after doFinal()    | Daniel Bleichenbacher      | N/A               |                                         |                                        |
| ECDSA accepts invalid signatures | Daniel Bleichenbacher      | CVE-2016-1000342  |                                         | EcdsaTest: testModifiedSignatures      |
| DSA accepts invalid signatures   | Daniel Bleichenbacher      | CVE-2016-1000338  |                                         | DsaTest: testModifiedsignatures        |
| DSA generates weak key           | Daniel Bleichenbacher      | CVE-2016-1000343  |                                         | DsaTest: testKeyGeneration             |
| Allows invalid DH public key     | Daniel Bleichenbacher      | CVE-2016-1000346  |                                         | DhTest: incomplete                     |
| DSA timing attacks               | Daniel Bleichenbacher      | CVE-2016-1000341  |                                         | DsaTest: testTiming                    |
| GCM Wrapped Around Counter       | Quan Nguyen                | CVE-2015-6644     | Nexus Security Bullentin Jan 2016       | AesGcmTest: testWrappedAroundCounter   |

## Package Go JOSE (https://github.com/square/go-jose)
|           Summary                |            Credits         |         CVE       |       Upstream Acknowledgement          | Tests                                  |
|:---------------------------:     |:--------------------------:|:-----------------:|:--------------------------------------: |:---------------------------------------:
| ECDH Invalid Curve Attack        | Quan Nguyen                | CVE-2016-9121     | $5500 total by Square Inc. for all bugs | To be released                         |
| Multiple signatures, auth bypass | Quan Nguyen                | CVE-2016-9122     |                                         | To be released                         |
| Integer overflow, HMAC bypass    | Quan Nguyen                | CVE-2016-9123     |                                         | To be released                         |
| Accepts embedded HMAC key        | Quan Nguyen                |   N/A             |                                         | To be released                         |

## Package Go crypto
|           Summary                |            Credits         |         CVE       |       Upstream Acknowledgement          | Tests                                  |
|:---------------------------:     |:--------------------------:|:-----------------:|:--------------------------------------: |:---------------------------------------:
| GCM wrapped around counter       | Quan Nguyen                |  N/A              |   goo.gl/OdhZcY  |

## Package Nimbus JOSE+JWT (https://connect2id.com/products/nimbus-jose-jwt)
|           Summary                |            Credits         |         CVE       |       Upstream Acknowledgement          | Tests                                  |
|:---------------------------:     |:--------------------------:|:-----------------:|:--------------------------------------: |:---------------------------------------:
| CBC-HMAC is vulnerable to padding oracle attack  | Quan Nguyen                |  N/A              |   https://goo.gl/ACZQeI  | To be released
| CBC-HMAC integer overflow, HMAC bypass  | Quan Nguyen                |  N/A              |   https://goo.gl/ACZQeI  | To be released

<<<<<<< HEAD
## Package OpenSSL
|           Summary                |            Credits         |         CVE       |       Upstream Acknowledgement          | Tests                                  |
|:---------------------------:     |:--------------------------:|:-----------------:|:--------------------------------------: |:---------------------------------------:
| X25519 incorrect carry handling | Alex Gaynor and Paul Kehrer | N/A | https://github.com/openssl/openssl/issues/6687 |
| Ed25519 malleable signatures    | Paul Kehrer and Alex Gaynor | N/A | https://github.com/openssl/openssl/issues/7693 |

## Package LibreSSL
|           Summary                |            Credits         |         CVE       |       Upstream Acknowledgement          | Tests                                  |
|:---------------------------:     |:--------------------------:|:-----------------:|:--------------------------------------: |:---------------------------------------:
| Overly lax RSA PKCS1v1.5 parsing | Alex Gaynor and Paul Kehrer | N/A | https://github.com/openbsd/src/commit/4698a0ba0d5547fce37134cb00f204c68f429885#diff-8c6377c3026df41da690063739326043 |
=======
>>>>>>> e91db8ab
<|MERGE_RESOLUTION|>--- conflicted
+++ resolved
@@ -62,16 +62,8 @@
 | CBC-HMAC is vulnerable to padding oracle attack  | Quan Nguyen                |  N/A              |   https://goo.gl/ACZQeI  | To be released
 | CBC-HMAC integer overflow, HMAC bypass  | Quan Nguyen                |  N/A              |   https://goo.gl/ACZQeI  | To be released
 
-<<<<<<< HEAD
 ## Package OpenSSL
 |           Summary                |            Credits         |         CVE       |       Upstream Acknowledgement          | Tests                                  |
 |:---------------------------:     |:--------------------------:|:-----------------:|:--------------------------------------: |:---------------------------------------:
 | X25519 incorrect carry handling | Alex Gaynor and Paul Kehrer | N/A | https://github.com/openssl/openssl/issues/6687 |
-| Ed25519 malleable signatures    | Paul Kehrer and Alex Gaynor | N/A | https://github.com/openssl/openssl/issues/7693 |
-
-## Package LibreSSL
-|           Summary                |            Credits         |         CVE       |       Upstream Acknowledgement          | Tests                                  |
-|:---------------------------:     |:--------------------------:|:-----------------:|:--------------------------------------: |:---------------------------------------:
-| Overly lax RSA PKCS1v1.5 parsing | Alex Gaynor and Paul Kehrer | N/A | https://github.com/openbsd/src/commit/4698a0ba0d5547fce37134cb00f204c68f429885#diff-8c6377c3026df41da690063739326043 |
-=======
->>>>>>> e91db8ab
+| Ed25519 malleable signatures    | Paul Kehrer and Alex Gaynor | N/A | https://github.com/openssl/openssl/issues/7693 |