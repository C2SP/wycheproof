# Project Wycheproof
https://github.com/google/wycheproof

*Project Wycheproof is named after
[Mount Wycheproof](https://en.wikipedia.org/wiki/Mount_Wycheproof), the smallest
mountain in the world. The main motivation for the project is to have a goal
that is achievable. The smaller the mountain the more likely it is to be able to
climb it.*

[TOC]

## Introduction

Project Wycheproof tests crypto libraries against known attacks. It is developed
and maintained by members of Google Security Team, but it is not an official
Google product.

At Google, we rely on many third party cryptographic software libraries.
Unfortunately, in cryptography, subtle mistakes can have catastrophic
consequences, and we found that libraries fall into such implementation
pitfalls much too often and for much too long. Good implementation guidelines,
however, are hard to come by: understanding how to implement cryptography
securely requires digesting decades' worth of academic literature. We recognize
that software engineers fix and prevent bugs with unit testing, and we found
that cryptographic loopholes can be resolved by the same means.

These observations have prompted us to develop Project Wycheproof, a collection
of unit tests that detect known weaknesses or check for expected behaviors of
some cryptographic algorithm. Project Wycheproof provides tests for most
cryptographic algorithms, including RSA, elliptic curve crypto and
authenticated encryption. Our cryptographers have systematically surveyed the
literature and implemented most known attacks. We have over 80 test cases which
have uncovered more than [40 bugs](doc/bugs.md). For
example, we found that we could recover the private key of widely-used DSA and
ECDHC implementations.

While we are committed to develop as many attacks as possible, Project
Wycheproof is by no means complete. Passing the tests does not imply that the
library is secure, it just means that it is not vulnerable to the attacks that
Project Wycheproof tests for. Cryptographers are also constantly discovering
new attacks. Nevertheless, with Project Wycheproof developers and users now can
check their libraries against a large number of known attacks, without having
to spend years reading academic papers or become cryptographers themselves.

For more information on the goals and strategies of Project Wycheproof, please
check out our [doc](doc/).

### Coverage

Project Wycheproof has tests for the most popular crypto algorithms, including

- AES-EAX
- AES-GCM
- [DH](doc/dh.md)
- DHIES
- [DSA](doc/dsa.md)
- [ECDH](doc/ecdh.md)
- ECDSA
- ECIES
- [RSA](doc/rsa.md)

The tests detect whether a library is vulnerable to many attacks, including

- Invalid curve attacks
- Biased nonces in digital signature schemes
- Of course, all Bleichenbacher’s attacks
- And many more -- we have over 80 test cases

Our first set of tests are written in Java, because Java has a common
cryptographic interface. This allowed us to test multiple providers with a
single test suite. While this interface is somewhat low level, and should not
be used directly, we still apply a "defense in depth" argument and expect that
the implementations are as robust as possible. For example, we consider weak
default values to be a significant security flaw. We are converting as many
tests into sets of test vectors to simplify porting the tests to other
languages. We provide ready-to-use test runners for Java Cryptography
Architecture providers such as [Bouncy Castle](http://bouncycastle.org),
[Spongy Castle](https://rtyley.github.io/spongycastle/), and the default
providers in [OpenJDK](http://openjdk.java.net/).

### Usage

-   Install [Bazel](https://bazel.build/).

<<<<<<< HEAD
- Check out the tests
=======
-   Install [Java Cryptography Extension (JCE) Unlimited Strength Jurisdiction
    Policy
    Files](http://stackoverflow.com/questions/6481627/java-security-illegal-key-size-or-default-parameters):
    this enables tests with large key sizes. Otherwise you'll see a lot of
    "illegal key size" exceptions.

-   Check out the tests
>>>>>>> 7dfe46ba

```
git clone https://github.com/google/wycheproof.git
```

- To test latest stable version of Bouncy Castle:

```
bazel test BouncyCastleAllTests
```

- To test other versions, e.g., v1.52:

```
bazel test BouncyCastleAllTests_1_52
```

- To test all known versions (warning, will take a long time):

```
bazel test BouncyCastleAllTests_*
```

-   To test a local jar, set the `WYCHEPROOF_BOUNCYCASTLE_JAR` environment
    variable:

```shell
$ WYCHEPROOF_BOUNCYCASTLE_JAR=/path/to/bouncycastle
$ bazel test BouncyCastleTestLocal
$ bazel test BouncyCastleAllTestsLocal
```

Note: bazel does not currently invalidate the build on environment changes. If
you change the `WYCHEPROOF_BOUNCYCASTLE_JAR` environment variable, run `bazel
clean` to force a rebuild:

```shell
$ WYCHEPROOF_BOUNCYCASTLE_JAR=/path/to/bouncycastle
$ bazel test BouncyCastleTestLocal
$ WYCHEPROOF_BOUNCYCASTLE_JAR=/path/to/other/jar
$ bazel clean
$ bazel test BouncyCastleTestLocal
```

- To test [Spongy Castle](https://rtyley.github.io/spongycastle/), replace
BouncyCastle with SpongyCastle in your commands, for example

```
bazel test SpongyCastleAllTests
```

- To test your current installation of
[OpenJDK](http://openjdk.java.net/):

```
bazel test OpenJDKAllTests
```

Note that OpenJDKAllTests expects that OpenJDK is your default JDK, so it might
refuse to run or its results might be incorrect if you are using some other JDK.
If you downloaded your JDK from Oracle or https://java.com, you're probably
using Oracle JDK, which should be compatible with OpenJDK, thus the tests should
run correctly.

Some tests take a very long time to finish. If you want to exclude them, use
BouncyCastleTest, SpongyCastleTest or OpenJDKTest -- these targets exclude all
slow tests (which are annotated with @SlowTest).

Most test targets are failing, and each failure might be a security issue. To
learn more about what a failed test means, you might want to check out [our
documentation](doc/bugs.md) or the comments on top of the corresponding test
function and test class.

### Hall of Bugs

Here are some of the notable vulnerabilities that are uncovered by
Project Wycheproof:

- OpenJDK's SHA1withDSA leaks private keys > 1024 bits
  - Test: testBiasSha1WithDSA in
[DsaTest](https://github.com/google/wycheproof/blob/master/java/com/google/security/wycheproof/testcases/DsaTest.java).
  - This bug is the same as
[CVE-2003-0971 - GnuPG generated ElGamal signatures that leaked the private key]
(https://web.nvd.nist.gov/view/vuln/detail?vulnId=CVE-2003-0971).

- Bouncy Castle's ECDHC leaks private keys
  - Test: testModifiedPublic and testWrongOrderEcdhc in
[EcdhTest](https://github.com/google/wycheproof/blob/master/java/com/google/security/wycheproof/testcases/EcdhTest.java).

### Maintainers

Project Wycheproof is maintained by:

- Daniel Bleichenbacher
- Thai Duong
- Emilia Kasper
- Quan Nguyen

### Contact and mailing list

If you want to contribute, please read [CONTRIBUTING](CONTRIBUTING.md) and send
us pull requests. You can also report bugs or request new tests.

If you'd like to talk to our developers or get notified about major new
tests, you may want to subscribe to our
[mailing list](https://groups.google.com/forum/#!forum/wycheproof-users). To
join, simply send an empty mail to wycheproof-users+subscribe@googlegroups.com.<|MERGE_RESOLUTION|>--- conflicted
+++ resolved
@@ -82,17 +82,7 @@
 
 -   Install [Bazel](https://bazel.build/).
 
-<<<<<<< HEAD
 - Check out the tests
-=======
--   Install [Java Cryptography Extension (JCE) Unlimited Strength Jurisdiction
-    Policy
-    Files](http://stackoverflow.com/questions/6481627/java-security-illegal-key-size-or-default-parameters):
-    this enables tests with large key sizes. Otherwise you'll see a lot of
-    "illegal key size" exceptions.
-
--   Check out the tests
->>>>>>> 7dfe46ba
 
 ```
 git clone https://github.com/google/wycheproof.git
