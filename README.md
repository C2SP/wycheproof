--- conflicted
+++ resolved
@@ -50,7 +50,6 @@
 
 Project Wycheproof has tests for the most popular crypto algorithms, including
 
-<<<<<<< HEAD
 - AES-EAX
 - AES-GCM
 - Chacha20/Poly1305
@@ -65,17 +64,6 @@
 - HMAC
 - [RSA](doc/rsa.md)
 - X25519, X448
-=======
-*   AES-EAX
-*   AES-GCM
-*   [DH](doc/dh.md)
-*   DHIES
-*   [DSA](doc/dsa.md)
-*   [ECDH](doc/ecdh.md)
-*   ECDSA
-*   ECIES
-*   [RSA](doc/rsa.md)
->>>>>>> 3ea6fe11
 
 The tests detect whether a library is vulnerable to many attacks, including
 
